import os
import torch
import random
import numpy as np
from configparser import ConfigParser


class Config(object):
    """
    A configuration class that load predefined hyper parameters.

    This class can read arguments from ini-style configuration file. There are two type
    of config file can be defined: running config file and model config file. Each file should
    be named as XXX.config, and model config file MUST be named as the model name.
    In the ini-style config file, only one section is cared. For running config file, the section
    MUST be [default] . For model config file, it MUST be [model]

    There are three parameter MUST be included in config file: model, data.name, data.path

    After initialization successful, the objective of this class can be used as
    a dictionary:
        config = Configurator("./overall.config")
        ratio = config["process.ratio"]
        metric = config["eval.metric"]
    All the parameter key MUST be str, but returned value is exactly the corresponding type

    support parameter type: str, int, float, list, tuple, bool, None
    """
    def __init__(self, config_file_name):
        """

        :param config_file_name(str): The path of ini-style configuration file.

        :raises :
                FileNotFoundError: If `config_file` is not existing.
                ValueError: If `config_file` is not in correct format or
                        MUST parameter are not defined
        """
        self.must_args = ['model', 'data.name', 'data.path']

        self.run_args = self._read_config_file(config_file_name, 'default')
        self._check_args()
        model_name = self.run_args['model']
        model_arg_file_name = os.path.join(os.path.dirname(config_file_name), model_name + '.config')
        self.model_args = self._read_config_file(model_arg_file_name, 'model')
        
        self.device = None

        self.device = None

    def _read_config_file(self, file_name, arg_section):
        """
        This function is a protected function that read the config file and convert it to a dict
        :param file_name(str):  The path of ini-style configuration file.
        :param arg_section(str):  section name that distinguish running config file and model config file
        :return: A dict whose key and value are both str.
        """
        if not os.path.isfile(file_name):
            raise FileNotFoundError("There is no config file named '%s'!" % file_name)
        config = ConfigParser()
        config.optionxform = str
        config.read(file_name, encoding="utf-8")
        sections = config.sections()

        if len(sections) == 0:
            raise ValueError("'%s' is not in correct format!" % file_name)
        elif arg_section not in sections:
            raise ValueError("'%s' is not in correct format!" % file_name)
        else:
            config_arg = dict(config[arg_section].items())

        return config_arg

    def _check_args(self):
        """
        This function is a protected function that check MUST parameters
        """
        for parameter in self.must_args:
            if parameter not in self.run_args:
                raise ValueError("'%s' must be specified in configuration file!" % parameter)

    def init(self):
        """
        This function is a global initialization function that fix random seed and gpu device.
        """
        init_seed = self['seed']
        gpu_id = self['gpu_id']
        os.environ["CUDA_VISIBLE_DEVICES"] = str(gpu_id)
<<<<<<< HEAD
        self.device = torch.device("cuda" if torch.cuda.is_available() else "cpu")  # Get the device that run on.

=======
        self.device = torch.device("cuda" if torch.cuda.is_available() else "cpu")    #Get the device that run on.
        
>>>>>>> ca59ede5
        random.seed(init_seed)
        np.random.seed(init_seed)
        torch.manual_seed(init_seed)
        torch.cuda.manual_seed(init_seed)
        torch.cuda.manual_seed_all(init_seed)
        torch.backends.cudnn.deterministic = True

    def __getitem__(self, item):

        if not isinstance(item, str):
            raise TypeError("index must be a str")
        # Get device or other parameters
        if item == 'device':
            if self.device is None:
                raise KeyError("device can not be called before init.")
            else:
                return self.device

        if item in self.run_args:
            param = self.run_args[item]
        elif item in self.model_args:
            param = self.model_args[item]
        else:
            raise KeyError("There are no parameter named '%s'" % item)

        # convert param from str to value, i.e. int, float or list etc.
        try:
            value = eval(param)
            if not isinstance(value, (str, int, float, list, tuple, bool, None.__class__)):
                value = param
        except NameError:
            if param.lower() == "true":
                value = True
            elif param.lower() == "false":
                value = False
            else:
                value = param
        return value

    def __setitem__(self, key, value):

        if not isinstance(key, str):
            raise TypeError("index must be a str")
        if key in self.run_args:
            raise KeyError("Running parameter can't be changed")
        elif key not in self.model_args:
            raise KeyError("There are no model parameter named '%s'" % key)

        self.model_args[key] = str(value)

    def __contains__(self, o):
        if not isinstance(o, str):
            raise TypeError("index must be a str")
        return o in self.run_args or o in self.model_args

    def __str__(self):

        run_args_info = '\n'.join(
            ["{}={}".format(arg, value) for arg, value in self.run_args.items() if arg != 'model'])
        model_args_info = '\n'.join(["{}={}".format(arg, value) for arg, value in self.model_args.items()])
        info = "\nRunning Hyper Parameters:\n%s\n\nRunning Model:%s\n\nModel Hyper Parameters:\n%s\n" % \
               (run_args_info, self.run_args['model'], model_args_info)
        return info

    def __repr__(self):

        return self.__str__()

    def dump_model_param(self, model_param_file):
        """
        This function can dump the model's hyper parameters to a new config file
        :param model_param_file: file name that write to.
        """
        model_config = ConfigParser()
        model_config['model'] = self.model_args
        with open(model_param_file, 'w') as configfile:
            model_config.write(configfile)


if __name__ == '__main__':
    config = Config('../properties/overall.config')
    config.init()
    print(config)
    print(config['process.ratio'])
    print(config['eval.metric'])
    print(config['learner'])
    print(config['eval.group_view'])
    print(config['process.by_time'])
    print(config['data.convert.separator'])
    print(config['reg_mf'])
    print(config['device'])
    config['reg_mf'] = 0.6
    print(config['reg_mf'])
    config.dump_model_param('../properties/mf_new.config')<|MERGE_RESOLUTION|>--- conflicted
+++ resolved
@@ -46,8 +46,6 @@
         
         self.device = None
 
-        self.device = None
-
     def _read_config_file(self, file_name, arg_section):
         """
         This function is a protected function that read the config file and convert it to a dict
@@ -86,13 +84,8 @@
         init_seed = self['seed']
         gpu_id = self['gpu_id']
         os.environ["CUDA_VISIBLE_DEVICES"] = str(gpu_id)
-<<<<<<< HEAD
         self.device = torch.device("cuda" if torch.cuda.is_available() else "cpu")  # Get the device that run on.
 
-=======
-        self.device = torch.device("cuda" if torch.cuda.is_available() else "cpu")    #Get the device that run on.
-        
->>>>>>> ca59ede5
         random.seed(init_seed)
         np.random.seed(init_seed)
         torch.manual_seed(init_seed)
